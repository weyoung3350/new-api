package controller

import (
	"fmt"
<<<<<<< HEAD
=======
	"github.com/gin-gonic/gin"
	"github.com/samber/lo"
>>>>>>> 76b8cc11
	"net/http"
	"one-api/common"
	"one-api/constant"
	"one-api/dto"
	"one-api/model"
	"one-api/relay"
	"one-api/relay/channel/ai360"
	"one-api/relay/channel/ali"
	"one-api/relay/channel/lingyiwanwu"
	"one-api/relay/channel/minimax"
	"one-api/relay/channel/moonshot"
	relaycommon "one-api/relay/common"
	"one-api/setting"
<<<<<<< HEAD

	"github.com/samber/lo"

	"github.com/gin-gonic/gin"
=======
>>>>>>> 76b8cc11
)

// https://platform.openai.com/docs/api-reference/models/list

var openAIModels []dto.OpenAIModels
var openAIModelsMap map[string]dto.OpenAIModels
var channelId2Models map[int][]string

func init() {
	// https://platform.openai.com/docs/models/model-endpoint-compatibility
	for i := 0; i < constant.APITypeDummy; i++ {
		if i == constant.APITypeAIProxyLibrary {
			continue
		}
		adaptor := relay.GetAdaptor(i)
		channelName := adaptor.GetChannelName()
		modelNames := adaptor.GetModelList()
		for _, modelName := range modelNames {
			openAIModels = append(openAIModels, dto.OpenAIModels{
				Id:      modelName,
				Object:  "model",
				Created: 1626777600,
				OwnedBy: channelName,
			})
		}
	}
	for _, modelName := range ai360.ModelList {
		openAIModels = append(openAIModels, dto.OpenAIModels{
			Id:      modelName,
			Object:  "model",
			Created: 1626777600,
			OwnedBy: ai360.ChannelName,
		})
	}
	for _, modelName := range moonshot.ModelList {
		openAIModels = append(openAIModels, dto.OpenAIModels{
			Id:      modelName,
			Object:  "model",
			Created: 1626777600,
			OwnedBy: moonshot.ChannelName,
		})
	}
	for _, modelName := range lingyiwanwu.ModelList {
		openAIModels = append(openAIModels, dto.OpenAIModels{
			Id:      modelName,
			Object:  "model",
			Created: 1626777600,
			OwnedBy: lingyiwanwu.ChannelName,
		})
	}
	for _, modelName := range minimax.ModelList {
		openAIModels = append(openAIModels, dto.OpenAIModels{
			Id:      modelName,
			Object:  "model",
			Created: 1626777600,
			OwnedBy: minimax.ChannelName,
		})
	}
	for _, modelName := range ali.ModelList {
		openAIModels = append(openAIModels, dto.OpenAIModels{
			Id:         modelName,
			Object:     "model",
			Created:    1626777600,
			OwnedBy:    ali.ChannelName,
			Permission: permission,
			Root:       modelName,
			Parent:     nil,
		})
	}
	for modelName, _ := range constant.MidjourneyModel2Action {
		openAIModels = append(openAIModels, dto.OpenAIModels{
			Id:      modelName,
			Object:  "model",
			Created: 1626777600,
			OwnedBy: "midjourney",
		})
	}
	openAIModelsMap = make(map[string]dto.OpenAIModels)
	for _, aiModel := range openAIModels {
		openAIModelsMap[aiModel.Id] = aiModel
	}
	channelId2Models = make(map[int][]string)
	for i := 1; i <= constant.ChannelTypeDummy; i++ {
		apiType, success := common.ChannelType2APIType(i)
		if !success || apiType == constant.APITypeAIProxyLibrary {
			continue
		}
		meta := &relaycommon.RelayInfo{ChannelType: i}
		adaptor := relay.GetAdaptor(apiType)
		adaptor.Init(meta)
		channelId2Models[i] = adaptor.GetModelList()
	}
	openAIModels = lo.UniqBy(openAIModels, func(m dto.OpenAIModels) string {
		return m.Id
	})
}

func ListModels(c *gin.Context) {
	userOpenAiModels := make([]dto.OpenAIModels, 0)

	modelLimitEnable := common.GetContextKeyBool(c, constant.ContextKeyTokenModelLimitEnabled)
	if modelLimitEnable {
		s, ok := common.GetContextKey(c, constant.ContextKeyTokenModelLimit)
		var tokenModelLimit map[string]bool
		if ok {
			tokenModelLimit = s.(map[string]bool)
		} else {
			tokenModelLimit = map[string]bool{}
		}
		for allowModel, _ := range tokenModelLimit {
			if oaiModel, ok := openAIModelsMap[allowModel]; ok {
				oaiModel.SupportedEndpointTypes = model.GetModelSupportEndpointTypes(allowModel)
				userOpenAiModels = append(userOpenAiModels, oaiModel)
			} else {
				userOpenAiModels = append(userOpenAiModels, dto.OpenAIModels{
					Id:                     allowModel,
					Object:                 "model",
					Created:                1626777600,
					OwnedBy:                "custom",
					SupportedEndpointTypes: model.GetModelSupportEndpointTypes(allowModel),
				})
			}
		}
	} else {
		userId := c.GetInt("id")
		userGroup, err := model.GetUserGroup(userId, true)
		if err != nil {
			c.JSON(http.StatusOK, gin.H{
				"success": false,
				"message": "get user group failed",
			})
			return
		}
		group := userGroup
		tokenGroup := common.GetContextKeyString(c, constant.ContextKeyUserGroup)
		if tokenGroup != "" {
			group = tokenGroup
		}
		var models []string
		if tokenGroup == "auto" {
			for _, autoGroup := range setting.AutoGroups {
				groupModels := model.GetGroupEnabledModels(autoGroup)
				for _, g := range groupModels {
					if !common.StringsContains(models, g) {
						models = append(models, g)
					}
				}
			}
		} else {
			models = model.GetGroupEnabledModels(group)
		}
		for _, modelName := range models {
			if oaiModel, ok := openAIModelsMap[modelName]; ok {
				oaiModel.SupportedEndpointTypes = model.GetModelSupportEndpointTypes(modelName)
				userOpenAiModels = append(userOpenAiModels, oaiModel)
			} else {
				userOpenAiModels = append(userOpenAiModels, dto.OpenAIModels{
					Id:                     modelName,
					Object:                 "model",
					Created:                1626777600,
					OwnedBy:                "custom",
					SupportedEndpointTypes: model.GetModelSupportEndpointTypes(modelName),
				})
			}
		}
	}
	c.JSON(200, gin.H{
		"success": true,
		"data":    userOpenAiModels,
	})
}

func ChannelListModels(c *gin.Context) {
	c.JSON(200, gin.H{
		"success": true,
		"data":    openAIModels,
	})
}

func DashboardListModels(c *gin.Context) {
	c.JSON(200, gin.H{
		"success": true,
		"data":    channelId2Models,
	})
}

func EnabledListModels(c *gin.Context) {
	c.JSON(200, gin.H{
		"success": true,
		"data":    model.GetEnabledModels(),
	})
}

func RetrieveModel(c *gin.Context) {
	modelId := c.Param("model")
	if aiModel, ok := openAIModelsMap[modelId]; ok {
		c.JSON(200, aiModel)
	} else {
		openAIError := dto.OpenAIError{
			Message: fmt.Sprintf("The model '%s' does not exist", modelId),
			Type:    "invalid_request_error",
			Param:   "model",
			Code:    "model_not_found",
		}
		c.JSON(200, gin.H{
			"error": openAIError,
		})
	}
}<|MERGE_RESOLUTION|>--- conflicted
+++ resolved
@@ -2,11 +2,6 @@
 
 import (
 	"fmt"
-<<<<<<< HEAD
-=======
-	"github.com/gin-gonic/gin"
-	"github.com/samber/lo"
->>>>>>> 76b8cc11
 	"net/http"
 	"one-api/common"
 	"one-api/constant"
@@ -20,13 +15,9 @@
 	"one-api/relay/channel/moonshot"
 	relaycommon "one-api/relay/common"
 	"one-api/setting"
-<<<<<<< HEAD
-
+
+	"github.com/gin-gonic/gin"
 	"github.com/samber/lo"
-
-	"github.com/gin-gonic/gin"
-=======
->>>>>>> 76b8cc11
 )
 
 // https://platform.openai.com/docs/api-reference/models/list
@@ -87,13 +78,10 @@
 	}
 	for _, modelName := range ali.ModelList {
 		openAIModels = append(openAIModels, dto.OpenAIModels{
-			Id:         modelName,
-			Object:     "model",
-			Created:    1626777600,
-			OwnedBy:    ali.ChannelName,
-			Permission: permission,
-			Root:       modelName,
-			Parent:     nil,
+			Id:      modelName,
+			Object:  "model",
+			Created: 1626777600,
+			OwnedBy: ali.ChannelName,
 		})
 	}
 	for modelName, _ := range constant.MidjourneyModel2Action {
