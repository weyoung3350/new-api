--- conflicted
+++ resolved
@@ -44,18 +44,18 @@
 
 // 侧边栏图标颜色映射
 export const sidebarIconColors = {
-  dashboard: "#4F46E5", // 紫蓝色
-  terminal: "#10B981", // 绿色
-  message: "#06B6D4", // 青色
-  key: "#3B82F6", // 蓝色
-  chart: "#8B5CF6", // 紫色
-  image: "#EC4899", // 粉色
-  check: "#F59E0B", // 琥珀色
-  credit: "#F97316", // 橙色
-  layers: "#EF4444", // 红色
-  gift: "#F43F5E", // 玫红色
-  user: "#6366F1", // 靛蓝色
-  settings: "#6B7280", // 灰色
+  dashboard: '#4F46E5', // 紫蓝色
+  terminal: '#10B981', // 绿色
+  message: '#06B6D4', // 青色
+  key: '#3B82F6', // 蓝色
+  chart: '#8B5CF6', // 紫色
+  image: '#EC4899', // 粉色
+  check: '#F59E0B', // 琥珀色
+  credit: '#F97316', // 橙色
+  layers: '#EF4444', // 红色
+  gift: '#F43F5E', // 玫红色
+  user: '#6366F1', // 靛蓝色
+  settings: '#6B7280', // 灰色
 };
 
 // 获取侧边栏Lucide图标组件
@@ -71,32 +71,97 @@
   // 根据不同的key返回不同的图标
   switch (key) {
     case 'detail':
-      return <LayoutDashboard {...commonProps} color={selected ? sidebarIconColors.dashboard : 'currentColor'} />;
+      return (
+        <LayoutDashboard
+          {...commonProps}
+          color={selected ? sidebarIconColors.dashboard : 'currentColor'}
+        />
+      );
     case 'playground':
-      return <TerminalSquare {...commonProps} color={selected ? sidebarIconColors.terminal : 'currentColor'} />;
+      return (
+        <TerminalSquare
+          {...commonProps}
+          color={selected ? sidebarIconColors.terminal : 'currentColor'}
+        />
+      );
     case 'chat':
-      return <MessageSquare {...commonProps} color={selected ? sidebarIconColors.message : 'currentColor'} />;
+      return (
+        <MessageSquare
+          {...commonProps}
+          color={selected ? sidebarIconColors.message : 'currentColor'}
+        />
+      );
     case 'token':
-      return <Key {...commonProps} color={selected ? sidebarIconColors.key : 'currentColor'} />;
+      return (
+        <Key
+          {...commonProps}
+          color={selected ? sidebarIconColors.key : 'currentColor'}
+        />
+      );
     case 'log':
-      return <BarChart3 {...commonProps} color={selected ? sidebarIconColors.chart : 'currentColor'} />;
+      return (
+        <BarChart3
+          {...commonProps}
+          color={selected ? sidebarIconColors.chart : 'currentColor'}
+        />
+      );
     case 'midjourney':
-      return <ImageIcon {...commonProps} color={selected ? sidebarIconColors.image : 'currentColor'} />;
+      return (
+        <ImageIcon
+          {...commonProps}
+          color={selected ? sidebarIconColors.image : 'currentColor'}
+        />
+      );
     case 'task':
-      return <CheckSquare {...commonProps} color={selected ? sidebarIconColors.check : 'currentColor'} />;
+      return (
+        <CheckSquare
+          {...commonProps}
+          color={selected ? sidebarIconColors.check : 'currentColor'}
+        />
+      );
     case 'topup':
-      return <CreditCard {...commonProps} color={selected ? sidebarIconColors.credit : 'currentColor'} />;
+      return (
+        <CreditCard
+          {...commonProps}
+          color={selected ? sidebarIconColors.credit : 'currentColor'}
+        />
+      );
     case 'channel':
-      return <Layers {...commonProps} color={selected ? sidebarIconColors.layers : 'currentColor'} />;
+      return (
+        <Layers
+          {...commonProps}
+          color={selected ? sidebarIconColors.layers : 'currentColor'}
+        />
+      );
     case 'redemption':
-      return <Gift {...commonProps} color={selected ? sidebarIconColors.gift : 'currentColor'} />;
+      return (
+        <Gift
+          {...commonProps}
+          color={selected ? sidebarIconColors.gift : 'currentColor'}
+        />
+      );
     case 'user':
     case 'personal':
-      return <User {...commonProps} color={selected ? sidebarIconColors.user : 'currentColor'} />;
+      return (
+        <User
+          {...commonProps}
+          color={selected ? sidebarIconColors.user : 'currentColor'}
+        />
+      );
     case 'setting':
-      return <Settings {...commonProps} color={selected ? sidebarIconColors.settings : 'currentColor'} />;
+      return (
+        <Settings
+          {...commonProps}
+          color={selected ? sidebarIconColors.settings : 'currentColor'}
+        />
+      );
     default:
-      return <CircleUser {...commonProps} color={selected ? sidebarIconColors.user : 'currentColor'} />;
+      return (
+        <CircleUser
+          {...commonProps}
+          color={selected ? sidebarIconColors.user : 'currentColor'}
+        />
+      );
   }
 }
 
@@ -129,14 +194,10 @@
           model.model_name.toLowerCase().includes('babbage') ||
           model.model_name.toLowerCase().includes('davinci') ||
           model.model_name.toLowerCase().includes('curie') ||
-<<<<<<< HEAD
           model.model_name.toLowerCase().includes('ada') ||
           model.model_name.toLowerCase().includes('o1') ||
           model.model_name.toLowerCase().includes('o3') ||
-          model.model_name.toLowerCase().includes('o4')
-=======
-          model.model_name.toLowerCase().includes('ada'),
->>>>>>> 9496dac4
+          model.model_name.toLowerCase().includes('o4'),
       },
       anthropic: {
         label: 'Anthropic',
