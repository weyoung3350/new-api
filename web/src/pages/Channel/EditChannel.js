import React, { useEffect, useRef, useState } from 'react';
import { useNavigate, useParams } from 'react-router-dom';
import { useTranslation } from 'react-i18next';
import {
  API,
  isMobile,
  showError,
  showInfo,
  showSuccess,
  showWarning,
  verifyJSON,
} from '../../helpers';
import { CHANNEL_OPTIONS } from '../../constants';
import Title from '@douyinfe/semi-ui/lib/es/typography/title';
import {
  SideSheet,
  Space,
  Spin,
  Button,
  Tooltip,
  Input,
  Typography,
  Select,
  TextArea,
  Checkbox,
  Banner,
  Modal,
} from '@douyinfe/semi-ui';
import { getChannelModels, loadChannelModels } from '../../components/utils.js';

const MODEL_MAPPING_EXAMPLE = {
  'gpt-3.5-turbo': 'gpt-3.5-turbo-0125',
};

const STATUS_CODE_MAPPING_EXAMPLE = {
  400: '500',
};

const REGION_EXAMPLE = {
  default: 'us-central1',
  'claude-3-5-sonnet-20240620': 'europe-west1',
};

function type2secretPrompt(type) {
  // inputs.type === 15 ? '按照如下格式输入：APIKey|SecretKey' : (inputs.type === 18 ? '按照如下格式输入：APPID|APISecret|APIKey' : '请输入渠道对应的鉴权密钥')
  switch (type) {
    case 15:
      return '按照如下格式输入：APIKey|SecretKey';
    case 18:
      return '按照如下格式输入：APPID|APISecret|APIKey';
    case 22:
      return '按照如下格式输入：APIKey-AppId，例如：fastgpt-0sp2gtvfdgyi4k30jwlgwf1i-64f335d84283f05518e9e041';
    case 23:
      return '按照如下格式输入：AppId|SecretId|SecretKey';
    case 33:
      return '按照如下格式输入：Ak|Sk|Region';
    default:
      return '请输入渠道对应的鉴权密钥';
  }
}

const EditChannel = (props) => {
  const { t } = useTranslation();
  const navigate = useNavigate();
  const channelId = props.editingChannel.id;
  const isEdit = channelId !== undefined;
  const [loading, setLoading] = useState(isEdit);
  const handleCancel = () => {
    props.handleClose();
  };
  const originInputs = {
    name: '',
    type: 1,
    key: '',
    openai_organization: '',
    max_input_tokens: 0,
    base_url: '',
    other: '',
    model_mapping: '',
    status_code_mapping: '',
    models: [],
    auto_ban: 1,
    test_model: '',
    groups: ['default'],
    priority: 0,
    weight: 0,
    tag: '',
  };
  const [batch, setBatch] = useState(false);
  const [autoBan, setAutoBan] = useState(true);
  // const [autoBan, setAutoBan] = useState(true);
  const [inputs, setInputs] = useState(originInputs);
  const [originModelOptions, setOriginModelOptions] = useState([]);
  const [modelOptions, setModelOptions] = useState([]);
  const [groupOptions, setGroupOptions] = useState([]);
  const [basicModels, setBasicModels] = useState([]);
  const [fullModels, setFullModels] = useState([]);
  const [customModel, setCustomModel] = useState('');
  const handleInputChange = (name, value) => {
    if (name === 'base_url' && value.endsWith('/v1')) {
      Modal.confirm({
        title: '警告',
        content:
          '不需要在末尾加/v1，New API会自动处理，添加后可能导致请求失败，是否继续？',
        onOk: () => {
          setInputs((inputs) => ({ ...inputs, [name]: value }));
        },
      });
      return;
    }
    setInputs((inputs) => ({ ...inputs, [name]: value }));
    if (name === 'type') {
      let localModels = [];
      switch (value) {
        case 2:
          localModels = [
            'mj_imagine',
            'mj_variation',
            'mj_reroll',
            'mj_blend',
            'mj_upscale',
            'mj_describe',
            'mj_uploads',
          ];
          break;
        case 5:
          localModels = [
            'swap_face',
            'mj_imagine',
            'mj_variation',
            'mj_reroll',
            'mj_blend',
            'mj_upscale',
            'mj_describe',
            'mj_zoom',
            'mj_shorten',
            'mj_modal',
            'mj_inpaint',
            'mj_custom_zoom',
            'mj_high_variation',
            'mj_low_variation',
            'mj_pan',
            'mj_uploads',
          ];
          break;
        case 36:
          localModels = ['suno_music', 'suno_lyrics'];
          break;
        default:
          localModels = getChannelModels(value);
          break;
      }
      if (inputs.models.length === 0) {
        setInputs((inputs) => ({ ...inputs, models: localModels }));
      }
      setBasicModels(localModels);
    }
    //setAutoBan
  };

  const loadChannel = async () => {
    setLoading(true);
    let res = await API.get(`/api/channel/${channelId}`);
    if (res === undefined) {
      return;
    }
    const { success, message, data } = res.data;
    if (success) {
      if (data.models === '') {
        data.models = [];
      } else {
        data.models = data.models.split(',');
      }
      if (data.group === '') {
        data.groups = [];
      } else {
        data.groups = data.group.split(',');
      }
      if (data.model_mapping !== '') {
        data.model_mapping = JSON.stringify(
          JSON.parse(data.model_mapping),
          null,
          2,
        );
      }
      setInputs(data);
      if (data.auto_ban === 0) {
        setAutoBan(false);
      } else {
        setAutoBan(true);
      }
      setBasicModels(getChannelModels(data.type));
      // console.log(data);
    } else {
      showError(message);
    }
    setLoading(false);
  };

  const fetchUpstreamModelList = async (name) => {
    // if (inputs['type'] !== 1) {
    //   showError(t('仅支持 OpenAI 接口格式'));
    //   return;
    // }
    setLoading(true);
    const models = inputs['models'] || [];
    let err = false;

    if (isEdit) {
      // 如果是编辑模式，使用已有的channel id获取模型列表
      const res = await API.get('/api/channel/fetch_models/' + channelId);
      if (res.data && res.data?.success) {
        models.push(...res.data.data);
      } else {
        err = true;
      }
    } else {
      // 如果是新建模式，通过后端代理获取模型列表
      if (!inputs?.['key']) {
        showError(t('请填写密钥'));
        err = true;
      } else {
        try {
          const res = await API.post('/api/channel/fetch_models', {
            base_url: inputs['base_url'],
            type: inputs['type'],
            key: inputs['key'],
          });

          if (res.data && res.data.success) {
            models.push(...res.data.data);
          } else {
            err = true;
          }
        } catch (error) {
          console.error('Error fetching models:', error);
          err = true;
        }
      }
    }

    if (!err) {
      handleInputChange(name, Array.from(new Set(models)));
      showSuccess(t('获取模型列表成功'));
    } else {
      showError(t('获取模型列表失败'));
    }
    setLoading(false);
  };

  const fetchModels = async () => {
    try {
      let res = await API.get(`/api/channel/models`);
      let localModelOptions = res.data.data.map((model) => ({
        label: model.id,
        value: model.id,
      }));
      setOriginModelOptions(localModelOptions);
      setFullModels(res.data.data.map((model) => model.id));
      setBasicModels(
        res.data.data
          .filter((model) => {
            return model.id.startsWith('gpt-') || model.id.startsWith('text-');
          })
          .map((model) => model.id),
      );
    } catch (error) {
      showError(error.message);
    }
  };

  const fetchGroups = async () => {
    try {
      let res = await API.get(`/api/group/`);
      if (res === undefined) {
        return;
      }
      setGroupOptions(
        res.data.data.map((group) => ({
          label: group,
          value: group,
        })),
      );
    } catch (error) {
      showError(error.message);
    }
  };

  useEffect(() => {
    let localModelOptions = [...originModelOptions];
    inputs.models.forEach((model) => {
      if (!localModelOptions.find((option) => option.label === model)) {
        localModelOptions.push({
          label: model,
          value: model,
        });
      }
    });
    setModelOptions(localModelOptions);
  }, [originModelOptions, inputs.models]);

  useEffect(() => {
    fetchModels().then();
    fetchGroups().then();
    if (isEdit) {
      loadChannel().then(() => {});
    } else {
      setInputs(originInputs);
      let localModels = getChannelModels(inputs.type);
      setBasicModels(localModels);
      setInputs((inputs) => ({ ...inputs, models: localModels }));
    }
  }, [props.editingChannel.id]);

  const submit = async () => {
    if (!isEdit && (inputs.name === '' || inputs.key === '')) {
      showInfo(t('请填写渠道名称和渠道密钥！'));
      return;
    }
    if (inputs.models.length === 0) {
      showInfo(t('请至少选择一个模型！'));
      return;
    }
    if (inputs.model_mapping !== '' && !verifyJSON(inputs.model_mapping)) {
      showInfo(t('模型映射必须是合法的 JSON 格式！'));
      return;
    }
    let localInputs = { ...inputs };
    if (localInputs.base_url && localInputs.base_url.endsWith('/')) {
      localInputs.base_url = localInputs.base_url.slice(
        0,
        localInputs.base_url.length - 1,
      );
    }
    if (localInputs.type === 18 && localInputs.other === '') {
      localInputs.other = 'v2.1';
    }
    let res;
    if (!Array.isArray(localInputs.models)) {
      showError(t('提交失败，请勿重复提交！'));
      handleCancel();
      return;
    }
    localInputs.auto_ban = autoBan ? 1 : 0;
    localInputs.models = localInputs.models.join(',');
    localInputs.group = localInputs.groups.join(',');
    if (isEdit) {
      res = await API.put(`/api/channel/`, {
        ...localInputs,
        id: parseInt(channelId),
      });
    } else {
      res = await API.post(`/api/channel/`, localInputs);
    }
    const { success, message } = res.data;
    if (success) {
      if (isEdit) {
        showSuccess(t('渠道更新成功！'));
      } else {
        showSuccess(t('渠道创建成功！'));
        setInputs(originInputs);
      }
      props.refresh();
      props.handleClose();
    } else {
      showError(message);
    }
  };

  const addCustomModels = () => {
    if (customModel.trim() === '') return;
    const modelArray = customModel.split(',').map((model) => model.trim());

    let localModels = [...inputs.models];
    let localModelOptions = [...modelOptions];
    let hasError = false;

    modelArray.forEach((model) => {
      if (model && !localModels.includes(model)) {
        localModels.push(model);
        localModelOptions.push({
          key: model,
          text: model,
          value: model,
        });
      } else if (model) {
        showError(t('某些模型已存在！'));
        hasError = true;
      }
    });

    if (hasError) return;

    setModelOptions(localModelOptions);
    setCustomModel('');
    handleInputChange('models', localModels);
  };

  return (
    <>
      <SideSheet
        maskClosable={false}
        placement={isEdit ? 'right' : 'left'}
        title={
          <Title level={3}>
            {isEdit ? t('更新渠道信息') : t('创建新的渠道')}
          </Title>
        }
        headerStyle={{ borderBottom: '1px solid var(--semi-color-border)' }}
        bodyStyle={{ borderBottom: '1px solid var(--semi-color-border)' }}
        visible={props.visible}
        footer={
          <div style={{ display: 'flex', justifyContent: 'flex-end' }}>
            <Space>
              <Button theme='solid' size={'large'} onClick={submit}>
                {t('提交')}
              </Button>
              <Button
                theme='solid'
                size={'large'}
                type={'tertiary'}
                onClick={handleCancel}
              >
                {t('取消')}
              </Button>
            </Space>
          </div>
        }
        closeIcon={null}
        onCancel={() => handleCancel()}
        width={isMobile() ? '100%' : 600}
      >
        <Spin spinning={loading}>
          <div style={{ marginTop: 10 }}>
            <Typography.Text strong>{t('类型')}：</Typography.Text>
          </div>
          <Select
            name='type'
            required
            optionList={CHANNEL_OPTIONS}
            value={inputs.type}
            onChange={(value) => handleInputChange('type', value)}
            style={{ width: '50%' }}
            filter
            searchPosition='dropdown'
            placeholder={t('请选择渠道类型')}
          />
          {inputs.type === 40 && (
            <div style={{ marginTop: 10 }}>
              <Banner
                type='info'
                description={
                  <div>
                    <Typography.Text strong>{t('邀请链接')}:</Typography.Text>
                    <Typography.Text
                      link
                      underline
                      style={{ marginLeft: 8 }}
                      onClick={() =>
                        window.open('https://cloud.siliconflow.cn/i/hij0YNTZ')
                      }
                    >
                      https://cloud.siliconflow.cn/i/hij0YNTZ
                    </Typography.Text>
                  </div>
                }
              />
            </div>
          )}
          {inputs.type === 3 && (
            <>
              <div style={{ marginTop: 10 }}>
                <Banner
                  type={'warning'}
                  description={t('注意，系统请求的时模型名称中的点会被剔除，例如：gpt-4.5-preview会请求为gpt-45-preview，所以部署的模型名称需要去掉点')}
                ></Banner>
              </div>
              <div style={{ marginTop: 10 }}>
                <Typography.Text strong>
                  AZURE_OPENAI_ENDPOINT：
                </Typography.Text>
              </div>
              <Input
                label='AZURE_OPENAI_ENDPOINT'
                name='azure_base_url'
                placeholder={t(
                  '请输入 AZURE_OPENAI_ENDPOINT，例如：https://docs-test-001.openai.azure.com',
                )}
                onChange={(value) => {
                  handleInputChange('base_url', value);
                }}
                value={inputs.base_url}
                autoComplete='new-password'
              />
              <div style={{ marginTop: 10 }}>
                <Typography.Text strong>{t('默认 API 版本')}：</Typography.Text>
              </div>
              <Input
                label={t('默认 API 版本')}
                name='azure_other'
                placeholder={t('请输入默认 API 版本，例如：2024-12-01-preview')}
                onChange={(value) => {
                  handleInputChange('other', value);
                }}
                value={inputs.other}
                autoComplete='new-password'
              />
            </>
          )}
          {inputs.type === 8 && (
            <>
              <div style={{ marginTop: 10 }}>
                <Banner
                  type={'warning'}
                  description={t(
                    '如果你对接的是上游One API或者New API等转发项目，请使用OpenAI类型，不要使用此类型，除非你知道你在做什么。',
                  )}
                ></Banner>
              </div>
              <div style={{ marginTop: 10 }}>
                <Typography.Text strong>
                  {t('完整的 Base URL，支持变量{model}')}：
                </Typography.Text>
              </div>
              <Input
                name='base_url'
                placeholder={t(
                  '请输入完整的URL，例如：https://api.openai.com/v1/chat/completions',
                )}
                onChange={(value) => {
                  handleInputChange('base_url', value);
                }}
                value={inputs.base_url}
                autoComplete='new-password'
              />
            </>
          )}
          {inputs.type === 37 && (
            <>
              <div style={{ marginTop: 10 }}>
                <Banner
                  type={'warning'}
                  description={t(
                    'Dify渠道只适配chatflow和agent，并且agent不支持图片！',
                  )}
                ></Banner>
              </div>
            </>
          )}
          <div style={{ marginTop: 10 }}>
            <Typography.Text strong>{t('名称')}：</Typography.Text>
          </div>
          <Input
            required
            name='name'
            placeholder={t('请为渠道命名')}
            onChange={(value) => {
              handleInputChange('name', value);
            }}
            value={inputs.name}
            autoComplete='new-password'
          />
<<<<<<< HEAD
          {inputs.type !== 3 && inputs.type !== 8 && inputs.type !== 22 && inputs.type !== 36 && inputs.type !== 45 && (
            <>
              <div style={{ marginTop: 10 }}>
                <Typography.Text strong>{t('API地址')}：</Typography.Text>
              </div>
              <Tooltip content={t('对于官方渠道，new-api已经内置地址，除非是第三方代理站点或者Azure的特殊接入地址，否则不需要填写')}>
                <Input
                  label={t('API地址')}
                  name="base_url"
                  placeholder={t('此项可选，用于通过自定义API地址来进行 API 调用，末尾不要带/v1和/')}
                  onChange={(value) => {
                    handleInputChange('base_url', value);
                  }}
                  value={inputs.base_url}
                  autoComplete="new-password"
                />
              </Tooltip>
            </>
          )}
=======
          {inputs.type !== 3 &&
            inputs.type !== 8 &&
            inputs.type !== 22 &&
            inputs.type !== 36 &&
            inputs.type !== 45 && (
              <>
                <div style={{ marginTop: 10 }}>
                  <Typography.Text strong>{t('代理站地址')}：</Typography.Text>
                </div>
                <Tooltip
                  content={t(
                    '对于官方渠道，new-api已经内置地址，除非是第三方代理站点或者Azure的特殊接入地址，否则不需要填写',
                  )}
                >
                  <Input
                    label={t('代理站地址')}
                    name='base_url'
                    placeholder={t(
                      '此项可选，用于通过代理站来进行 API 调用，末尾不要带/v1和/',
                    )}
                    onChange={(value) => {
                      handleInputChange('base_url', value);
                    }}
                    value={inputs.base_url}
                    autoComplete='new-password'
                  />
                </Tooltip>
              </>
            )}
>>>>>>> 09adc6f2
          <div style={{ marginTop: 10 }}>
            <Typography.Text strong>{t('密钥')}：</Typography.Text>
          </div>
          {batch ? (
            <TextArea
              label={t('密钥')}
              name='key'
              required
              placeholder={t('请输入密钥，一行一个')}
              onChange={(value) => {
                handleInputChange('key', value);
              }}
              value={inputs.key}
              style={{ minHeight: 150, fontFamily: 'JetBrains Mono, Consolas' }}
              autoComplete='new-password'
            />
          ) : (
            <>
              {inputs.type === 41 ? (
                <TextArea
                  label={t('鉴权json')}
                  name='key'
                  required
                  placeholder={
                    '{\n' +
                    '  "type": "service_account",\n' +
                    '  "project_id": "abc-bcd-123-456",\n' +
                    '  "private_key_id": "123xxxxx456",\n' +
                    '  "private_key": "-----BEGIN PRIVATE KEY-----xxxx\n' +
                    '  "client_email": "xxx@developer.gserviceaccount.com",\n' +
                    '  "client_id": "111222333",\n' +
                    '  "auth_uri": "https://accounts.google.com/o/oauth2/auth",\n' +
                    '  "token_uri": "https://oauth2.googleapis.com/token",\n' +
                    '  "auth_provider_x509_cert_url": "https://www.googleapis.com/oauth2/v1/certs",\n' +
                    '  "client_x509_cert_url": "https://xxxxx.gserviceaccount.com",\n' +
                    '  "universe_domain": "googleapis.com"\n' +
                    '}'
                  }
                  onChange={(value) => {
                    handleInputChange('key', value);
                  }}
                  autosize={{ minRows: 10 }}
                  value={inputs.key}
                  autoComplete='new-password'
                />
              ) : (
                <Input
                  label={t('密钥')}
                  name='key'
                  required
                  placeholder={t(type2secretPrompt(inputs.type))}
                  onChange={(value) => {
                    handleInputChange('key', value);
                  }}
                  value={inputs.key}
                  autoComplete='new-password'
                />
              )}
            </>
          )}
          {!isEdit && (
            <div style={{ marginTop: 10, display: 'flex' }}>
              <Space>
                <Checkbox
                  checked={batch}
                  label={t('批量创建')}
                  name='batch'
                  onChange={() => setBatch(!batch)}
                />
                <Typography.Text strong>{t('批量创建')}</Typography.Text>
              </Space>
            </div>
          )}
          {inputs.type === 22 && (
            <>
              <div style={{ marginTop: 10 }}>
                <Typography.Text strong>{t('私有部署地址')}：</Typography.Text>
              </div>
              <Input
                name='base_url'
                placeholder={t(
                  '请输入私有部署地址，格式为：https://fastgpt.run/api/openapi',
                )}
                onChange={(value) => {
                  handleInputChange('base_url', value);
                }}
                value={inputs.base_url}
                autoComplete='new-password'
              />
            </>
          )}
          {inputs.type === 36 && (
            <>
              <div style={{ marginTop: 10 }}>
                <Typography.Text strong>
                  {t(
                    '注意非Chat API，请务必填写正确的API地址，否则可能导致无法使用',
                  )}
                </Typography.Text>
              </div>
              <Input
                name='base_url'
                placeholder={t(
                  '请输入到 /suno 前的路径，通常就是域名，例如：https://api.example.com',
                )}
                onChange={(value) => {
                  handleInputChange('base_url', value);
                }}
                value={inputs.base_url}
                autoComplete='new-password'
              />
            </>
          )}
          <div style={{ marginTop: 10 }}>
            <Typography.Text strong>{t('分组')}：</Typography.Text>
          </div>
          <Select
            placeholder={t('请选择可以使用该渠道的分组')}
            name='groups'
            required
            multiple
            selection
            allowAdditions
            additionLabel={t('请在系统设置页面编辑分组倍率以添加新的分组：')}
            onChange={(value) => {
              handleInputChange('groups', value);
            }}
            value={inputs.groups}
            autoComplete='new-password'
            optionList={groupOptions}
          />
          {inputs.type === 18 && (
            <>
              <div style={{ marginTop: 10 }}>
                <Typography.Text strong>模型版本：</Typography.Text>
              </div>
              <Input
                name='other'
                placeholder={
                  '请输入星火大模型版本，注意是接口地址中的版本号，例如：v2.1'
                }
                onChange={(value) => {
                  handleInputChange('other', value);
                }}
                value={inputs.other}
                autoComplete='new-password'
              />
            </>
          )}
          {inputs.type === 41 && (
            <>
              <div style={{ marginTop: 10 }}>
                <Typography.Text strong>{t('部署地区')}：</Typography.Text>
              </div>
              <TextArea
                name='other'
                placeholder={t(
                  '请输入部署地区，例如：us-central1\n支持使用模型映射格式\n' +
                    '{\n' +
                    '    "default": "us-central1",\n' +
                    '    "claude-3-5-sonnet-20240620": "europe-west1"\n' +
                    '}',
                )}
                autosize={{ minRows: 2 }}
                onChange={(value) => {
                  handleInputChange('other', value);
                }}
                value={inputs.other}
                autoComplete='new-password'
              />
              <Typography.Text
                style={{
                  color: 'rgba(var(--semi-blue-5), 1)',
                  userSelect: 'none',
                  cursor: 'pointer',
                }}
                onClick={() => {
                  handleInputChange(
                    'other',
                    JSON.stringify(REGION_EXAMPLE, null, 2),
                  );
                }}
              >
                {t('填入模板')}
              </Typography.Text>
            </>
          )}
          {inputs.type === 21 && (
            <>
              <div style={{ marginTop: 10 }}>
                <Typography.Text strong>知识库 ID：</Typography.Text>
              </div>
              <Input
                label='知识库 ID'
                name='other'
                placeholder={'请输入知识库 ID，例如：123456'}
                onChange={(value) => {
                  handleInputChange('other', value);
                }}
                value={inputs.other}
                autoComplete='new-password'
              />
            </>
          )}
          {inputs.type === 39 && (
            <>
              <div style={{ marginTop: 10 }}>
                <Typography.Text strong>Account ID：</Typography.Text>
              </div>
              <Input
                name='other'
                placeholder={
                  '请输入Account ID，例如：d6b5da8hk1awo8nap34ube6gh'
                }
                onChange={(value) => {
                  handleInputChange('other', value);
                }}
                value={inputs.other}
                autoComplete='new-password'
              />
            </>
          )}
          <div style={{ marginTop: 10 }}>
            <Typography.Text strong>{t('模型')}：</Typography.Text>
          </div>
          <Select
            placeholder={'请选择该渠道所支持的模型'}
            name='models'
            required
            multiple
            selection
            filter
            searchPosition='dropdown'
            onChange={(value) => {
              handleInputChange('models', value);
            }}
            value={inputs.models}
            autoComplete='new-password'
            optionList={modelOptions}
          />
          <div style={{ lineHeight: '40px', marginBottom: '12px' }}>
            <Space>
              <Button
                type='primary'
                onClick={() => {
                  handleInputChange('models', basicModels);
                }}
              >
                {t('填入相关模型')}
              </Button>
              <Button
                type='secondary'
                onClick={() => {
                  handleInputChange('models', fullModels);
                }}
              >
                {t('填入所有模型')}
              </Button>
              <Tooltip
                content={t(
                  '新建渠道时，请求通过当前浏览器发出；编辑已有渠道，请求通过后端服务器发出',
                )}
              >
                <Button
                  type='tertiary'
                  onClick={() => {
                    fetchUpstreamModelList('models');
                  }}
                >
                  {t('获取模型列表')}
                </Button>
              </Tooltip>
              <Button
                type='warning'
                onClick={() => {
                  handleInputChange('models', []);
                }}
              >
                {t('清除所有模型')}
              </Button>
            </Space>
            <Input
              addonAfter={
                <Button type='primary' onClick={addCustomModels}>
                  {t('填入')}
                </Button>
              }
              placeholder={t('输入自定义模型名称')}
              value={customModel}
              onChange={(value) => {
                setCustomModel(value.trim());
              }}
            />
          </div>
          <div style={{ marginTop: 10 }}>
            <Typography.Text strong>{t('模型重定向')}：</Typography.Text>
          </div>
          <TextArea
            placeholder={
              t(
                '此项可选，用于修改请求体中的模型名称，为一个 JSON 字符串，键为请求中模型名称，值为要替换的模型名称，例如：',
              ) + `\n${JSON.stringify(MODEL_MAPPING_EXAMPLE, null, 2)}`
            }
            name='model_mapping'
            onChange={(value) => {
              handleInputChange('model_mapping', value);
            }}
            autosize
            value={inputs.model_mapping}
            autoComplete='new-password'
          />
          <Typography.Text
            style={{
              color: 'rgba(var(--semi-blue-5), 1)',
              userSelect: 'none',
              cursor: 'pointer',
            }}
            onClick={() => {
              handleInputChange(
                'model_mapping',
                JSON.stringify(MODEL_MAPPING_EXAMPLE, null, 2),
              );
            }}
          >
            {t('填入模板')}
          </Typography.Text>
          <div style={{ marginTop: 10 }}>
            <Typography.Text strong>{t('渠道标签')}</Typography.Text>
          </div>
          <Input
            label={t('渠道标签')}
            name='tag'
            placeholder={t('渠道标签')}
            onChange={(value) => {
              handleInputChange('tag', value);
            }}
            value={inputs.tag}
            autoComplete='new-password'
          />
          <div style={{ marginTop: 10 }}>
            <Typography.Text strong>{t('渠道优先级')}</Typography.Text>
          </div>
          <Input
            label={t('渠道优先级')}
            name='priority'
            placeholder={t('渠道优先级')}
            onChange={(value) => {
              const number = parseInt(value);
              if (isNaN(number)) {
                handleInputChange('priority', value);
              } else {
                handleInputChange('priority', number);
              }
            }}
            value={inputs.priority}
            autoComplete='new-password'
          />
          <div style={{ marginTop: 10 }}>
            <Typography.Text strong>{t('渠道权重')}</Typography.Text>
          </div>
          <Input
            label={t('渠道权重')}
            name='weight'
            placeholder={t('渠道权重')}
            onChange={(value) => {
              const number = parseInt(value);
              if (isNaN(number)) {
                handleInputChange('weight', value);
              } else {
                handleInputChange('weight', number);
              }
            }}
            value={inputs.weight}
            autoComplete='new-password'
          />
          <>
            <div style={{ marginTop: 10 }}>
              <Typography.Text strong>{t('渠道额外设置')}：</Typography.Text>
            </div>
            <TextArea
              placeholder={
                t(
                  '此项可选，用于配置渠道特定设置，为一个 JSON 字符串，例如：',
                ) + '\n{\n  "force_format": true\n}'
              }
              name='setting'
              onChange={(value) => {
                handleInputChange('setting', value);
              }}
              autosize
              value={inputs.setting}
              autoComplete='new-password'
            />
            <Space>
              <Typography.Text
                style={{
                  color: 'rgba(var(--semi-blue-5), 1)',
                  userSelect: 'none',
                  cursor: 'pointer',
                }}
                onClick={() => {
                  handleInputChange(
                    'setting',
                    JSON.stringify(
                      {
                        force_format: true,
                      },
                      null,
                      2,
                    ),
                  );
                }}
              >
                {t('填入模板')}
              </Typography.Text>
              <Typography.Text
                style={{
                  color: 'rgba(var(--semi-blue-5), 1)',
                  userSelect: 'none',
                  cursor: 'pointer',
                }}
                onClick={() => {
                  window.open(
                    'https://github.com/Calcium-Ion/new-api/blob/main/docs/channel/other_setting.md',
                  );
                }}
              >
                {t('设置说明')}
              </Typography.Text>
            </Space>
          </>
          <>
            <div style={{ marginTop: 10 }}>
              <Typography.Text strong>{t('参数覆盖')}：</Typography.Text>
            </div>
            <TextArea
              placeholder={
                t(
                  '此项可选，用于覆盖请求参数。不支持覆盖 stream 参数。为一个 JSON 字符串，例如：',
                ) + '\n{\n  "temperature": 0\n}'
              }
              name='setting'
              onChange={(value) => {
                handleInputChange('param_override', value);
              }}
              autosize
              value={inputs.param_override}
              autoComplete='new-password'
            />
          </>
          {inputs.type === 1 && (
            <>
              <div style={{ marginTop: 10 }}>
                <Typography.Text strong>{t('组织')}：</Typography.Text>
              </div>
              <Input
                label={t('组织，可选，不填则为默认组织')}
                name='openai_organization'
                placeholder={t('请输入组织org-xxx')}
                onChange={(value) => {
                  handleInputChange('openai_organization', value);
                }}
                value={inputs.openai_organization}
              />
            </>
          )}
          <div style={{ marginTop: 10 }}>
            <Typography.Text strong>{t('默认测试模型')}：</Typography.Text>
          </div>
          <Input
            name='test_model'
            placeholder={t('不填则为模型列表第一个')}
            onChange={(value) => {
              handleInputChange('test_model', value);
            }}
            value={inputs.test_model}
          />
          <div style={{ marginTop: 10, display: 'flex' }}>
            <Space>
              <Checkbox
                name='auto_ban'
                checked={autoBan}
                onChange={() => {
                  setAutoBan(!autoBan);
                }}
              />
              <Typography.Text strong>
                {t(
                  '是否自动禁用（仅当自动禁用开启时有效），关闭后不会自动禁用该渠道：',
                )}
              </Typography.Text>
            </Space>
          </div>
          <div style={{ marginTop: 10 }}>
            <Typography.Text strong>
              {t('状态码复写（仅影响本地判断，不修改返回到上游的状态码）')}：
            </Typography.Text>
          </div>
          <TextArea
            placeholder={
              t(
                '此项可选，用于复写返回的状态码，比如将claude渠道的400错误复写为500（用于重试），请勿滥用该功能，例如：',
              ) +
              '\n' +
              JSON.stringify(STATUS_CODE_MAPPING_EXAMPLE, null, 2)
            }
            name='status_code_mapping'
            onChange={(value) => {
              handleInputChange('status_code_mapping', value);
            }}
            autosize
            value={inputs.status_code_mapping}
            autoComplete='new-password'
          />
          <Typography.Text
            style={{
              color: 'rgba(var(--semi-blue-5), 1)',
              userSelect: 'none',
              cursor: 'pointer',
            }}
            onClick={() => {
              handleInputChange(
                'status_code_mapping',
                JSON.stringify(STATUS_CODE_MAPPING_EXAMPLE, null, 2),
              );
            }}
          >
            {t('填入模板')}
          </Typography.Text>
        </Spin>
      </SideSheet>
    </>
  );
};

export default EditChannel;<|MERGE_RESOLUTION|>--- conflicted
+++ resolved
@@ -303,7 +303,7 @@
     fetchModels().then();
     fetchGroups().then();
     if (isEdit) {
-      loadChannel().then(() => {});
+      loadChannel().then(() => { });
     } else {
       setInputs(originInputs);
       let localModels = getChannelModels(inputs.type);
@@ -560,7 +560,6 @@
             value={inputs.name}
             autoComplete='new-password'
           />
-<<<<<<< HEAD
           {inputs.type !== 3 && inputs.type !== 8 && inputs.type !== 22 && inputs.type !== 36 && inputs.type !== 45 && (
             <>
               <div style={{ marginTop: 10 }}>
@@ -580,37 +579,6 @@
               </Tooltip>
             </>
           )}
-=======
-          {inputs.type !== 3 &&
-            inputs.type !== 8 &&
-            inputs.type !== 22 &&
-            inputs.type !== 36 &&
-            inputs.type !== 45 && (
-              <>
-                <div style={{ marginTop: 10 }}>
-                  <Typography.Text strong>{t('代理站地址')}：</Typography.Text>
-                </div>
-                <Tooltip
-                  content={t(
-                    '对于官方渠道，new-api已经内置地址，除非是第三方代理站点或者Azure的特殊接入地址，否则不需要填写',
-                  )}
-                >
-                  <Input
-                    label={t('代理站地址')}
-                    name='base_url'
-                    placeholder={t(
-                      '此项可选，用于通过代理站来进行 API 调用，末尾不要带/v1和/',
-                    )}
-                    onChange={(value) => {
-                      handleInputChange('base_url', value);
-                    }}
-                    value={inputs.base_url}
-                    autoComplete='new-password'
-                  />
-                </Tooltip>
-              </>
-            )}
->>>>>>> 09adc6f2
           <div style={{ marginTop: 10 }}>
             <Typography.Text strong>{t('密钥')}：</Typography.Text>
           </div>
@@ -769,10 +737,10 @@
                 name='other'
                 placeholder={t(
                   '请输入部署地区，例如：us-central1\n支持使用模型映射格式\n' +
-                    '{\n' +
-                    '    "default": "us-central1",\n' +
-                    '    "claude-3-5-sonnet-20240620": "europe-west1"\n' +
-                    '}',
+                  '{\n' +
+                  '    "default": "us-central1",\n' +
+                  '    "claude-3-5-sonnet-20240620": "europe-west1"\n' +
+                  '}',
                 )}
                 autosize={{ minRows: 2 }}
                 onChange={(value) => {
